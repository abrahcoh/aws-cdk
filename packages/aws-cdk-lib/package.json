--- conflicted
+++ resolved
@@ -291,11 +291,7 @@
     "ubergen": "0.0.0"
   },
   "peerDependencies": {
-<<<<<<< HEAD
-    "constructs": "^3.2.0"
-=======
     "constructs": "10.0.0-pre.5"
->>>>>>> f53a06b4
   },
   "homepage": "https://github.com/aws/aws-cdk",
   "engines": {
